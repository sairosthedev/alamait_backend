--- conflicted
+++ resolved
@@ -109,65 +109,34 @@
             });
         }
 
-<<<<<<< HEAD
-        // Map title to issue, and ensure room and priority are set
         const newRequest = new Maintenance({
             student: req.user._id, // Automatically set student ID
             residence: finalResidenceId, // Use determined residence ID
-            issue: title, // <-- Map title to issue
+            issue: title, // Map title to issue
             description,
-            room: room || 'General', // <-- Provide a default if missing
             category,
-            priority: priority || 'low', // <-- Provide a default if missing
+            priority: priority || 'low',
+            location,
+            room: room || null, // Include room if provided
             status: 'pending', // Always start as pending
-=======
-        // Validate that the room exists in the residence
-        if (!room) {
-            return res.status(400).json({ 
-                error: 'Room is required.' 
-            });
-        }
-        const roomExists = residence.rooms && residence.rooms.some(r => r.roomNumber === room);
-        if (!roomExists) {
-            return res.status(400).json({ 
-                error: `Room ${room} does not exist in residence ${residence.name}` 
-            });
-        }
-
-        // Build the maintenance request data similar to admin
-        const maintenanceData = {
-            student: req.user._id,
-            residence: finalResidenceId,
-            issue: title,
-            description,
-            room,
-            category: category ? category.toLowerCase() : 'other',
-            priority: priority ? priority.toLowerCase() : 'low',
-            status: 'pending',
-            location,
->>>>>>> 3c0ebf4c
             requestDate: new Date(),
             images: images || [],
             studentResponse: studentResponse || 'Waiting for response',
             updates: [{
                 date: new Date(),
-<<<<<<< HEAD
                 message: 'Maintenance request submitted'
-=======
-                message: 'Maintenance request submitted',
-                author: 'System'
-            }],
-            requestHistory: [{
-                date: new Date(),
-                action: 'Request created',
-                user: req.user._id,
-                changes: ['created']
->>>>>>> 3c0ebf4c
+                // author field removed
             }]
-        };
-
-        const newRequest = new Maintenance(maintenanceData);
-        console.log('Creating maintenance request with data:', maintenanceData);
+        });
+
+        console.log('Creating maintenance request with data:', {
+            student: newRequest.student,
+            residence: newRequest.residence,
+            title: newRequest.title,
+            category: newRequest.category,
+            priority: newRequest.priority
+        });
+
         await newRequest.save();
         console.log('Maintenance request saved successfully');
 
