--- conflicted
+++ resolved
@@ -742,49 +742,6 @@
                         // Find or create vendor for the provider
                         if (quotation.provider) {
                             try {
-<<<<<<< HEAD
-<<<<<<< Updated upstream
-                                const vendorData = await autoCreateVendor(quotation.provider, user, requestData.type || 'other');
-                                if (vendorData) {
-                                    quotation.vendorId = vendorData._id;
-                                    quotation.vendorName = vendorData.businessName || vendorData.tradingName;
-=======
-                                console.log(`🔍 Processing vendor for provider: ${quotation.provider}`);
-                                
-                                // First, try to find existing vendor
-                                const vendor = await Vendor.findOne({ businessName: quotation.provider });
-                                
-                                if (vendor) {
-                                    console.log(`✅ Found existing vendor for request creation: ${quotation.provider} (${vendor._id})`);
-                                    
-                                    // Add vendor details directly to the quotation object
-                                    quotation.vendorId = vendor._id;
-                                    quotation.vendorCode = vendor.chartOfAccountsCode;
-                                    quotation.vendorName = vendor.businessName;
-                                    quotation.vendorType = vendor.vendorType;
-                                    quotation.expenseCategory = vendor.expenseCategory;
-                                    quotation.paymentMethod = 'Cash';
-                                    quotation.hasBankDetails = !!(vendor.bankDetails && vendor.bankDetails.bankName);
-                                    
-                                    console.log(`✅ Added vendor details to quotation: ${vendor.businessName} (${vendor.chartOfAccountsCode})`);
-                                } else {
-                                    // Vendor doesn't exist, create new one
-                                    console.log(`🆕 Vendor not found, creating new vendor: ${quotation.provider}`);
-                                const vendorData = await autoCreateVendor(quotation.provider, user, type || 'other');
-                                if (vendorData) {
-                                        // Add vendor details directly to the quotation object
-                                        quotation.vendorId = vendorData._id;
-                                        quotation.vendorCode = vendorData.chartOfAccountsCode;
-                                        quotation.vendorName = vendorData.businessName;
-                                        quotation.vendorType = vendorData.vendorType;
-                                        quotation.expenseCategory = vendorData.expenseCategory;
-                                        quotation.paymentMethod = 'Cash';
-                                        quotation.hasBankDetails = !!(vendorData.bankDetails && vendorData.bankDetails.bankName);
-                                        
-                                        console.log(`✅ Created and added vendor details to quotation: ${vendorData.businessName} (${vendorData.chartOfAccountsCode})`);
-                                    }
->>>>>>> Stashed changes
-=======
                                 console.log(`🔍 Processing vendor for provider: ${quotation.provider}`);
                                 
                                 // First, try to find existing vendor
@@ -831,7 +788,6 @@
                                         
                                         console.log(`✅ Created and added vendor details to quotation: ${vendorData.businessName} (${vendorData.chartOfAccountsCode})`);
                                     }
->>>>>>> c1cfd896
                                 }
                             } catch (vendorError) {
                                 console.error('❌ Error finding/creating vendor:', vendorError.message);
