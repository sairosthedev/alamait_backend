const Maintenance = require('../models/Maintenance');
const Expense = require('../models/finance/Expense');
const { generateUniqueId } = require('../utils/idGenerator');

// Get all maintenance requests
exports.getAllMaintenance = async (req, res) => {
    try {
<<<<<<< HEAD
        const maintenance = await Maintenance.find()
            .sort({ dateAssigned: -1 })
            .populate('student', 'firstName lastName email');
=======
        const maintenance = await Maintenance.find().sort({ dateAssigned: -1 })
            .populate('requestedBy', 'firstName lastName email role')
            .populate('student', 'firstName lastName email role');
>>>>>>> 3c0ebf4c
        res.status(200).json(maintenance);
    } catch (error) {
        res.status(500).json({ message: error.message });
    }
};

// Get maintenance request by ID
exports.getMaintenanceById = async (req, res) => {
    try {
        const maintenance = await Maintenance.findById(req.params.id)
<<<<<<< HEAD
            .populate('student', 'firstName lastName email');
=======
            .populate('requestedBy', 'firstName lastName email role')
            .populate('student', 'firstName lastName email role');
>>>>>>> 3c0ebf4c
        if (!maintenance) {
            return res.status(404).json({ message: 'Maintenance request not found' });
        }
        res.status(200).json(maintenance);
    } catch (error) {
        res.status(500).json({ message: error.message });
    }
};

// Create new maintenance request
exports.createMaintenance = async (req, res) => {
    try {
        // Accept both 'issue' and 'title' (map 'title' to 'issue' if 'issue' is missing)
        let { issue, title, description, room, category, priority, residence, residenceId, assignedTo, amount, laborCost, paymentMethod, paymentIcon } = req.body;

        // Map 'title' to 'issue' if 'issue' is not provided
        if (!issue && title) {
            issue = title;
        }

        // Accept 'residenceId' as an alias for 'residence'
        if (!residence && residenceId) {
            residence = residenceId;
        }

        // Validate required fields
        if (!issue || !description || !room || !residence) {
            return res.status(400).json({ message: 'Missing required fields: issue, description, room, or residence' });
        }

        // Validate payment method if provided
        if (paymentMethod) {
            const validPaymentMethods = ['Bank Transfer', 'Cash', 'Online Payment', 'Ecocash', 'Innbucks', 'MasterCard', 'Visa', 'PayPal'];
            const normalizedPaymentMethod = paymentMethod.toLowerCase();
            const validLowercaseMethods = validPaymentMethods.map(method => method.toLowerCase());
            
            if (!validLowercaseMethods.includes(normalizedPaymentMethod)) {
                return res.status(400).json({ 
                    message: 'Invalid payment method',
                    validPaymentMethods: validPaymentMethods
                });
            }
            
            // Normalize to title case
            const mapping = {
                'bank transfer': 'Bank Transfer',
                'cash': 'Cash',
                'online payment': 'Online Payment',
                'ecocash': 'Ecocash',
                'innbucks': 'Innbucks',
                'mastercard': 'MasterCard',
                'visa': 'Visa',
                'paypal': 'PayPal'
            };
            paymentMethod = mapping[normalizedPaymentMethod];
        }

        // Always set requestedBy from the authenticated user
        const requestedBy = req.user ? req.user._id : undefined;

        // Build the maintenance request data
        const maintenanceData = {
            issue,
            description,
            room,
            category,
            priority,
            residence,
            status: 'pending',
            requestDate: new Date(),
            requestedBy,
            amount: amount ? parseFloat(amount) : 0,
            laborCost: laborCost ? parseFloat(laborCost) : 0,
            paymentMethod,
            paymentIcon
        };

        // If assignedTo is provided, set it
        if (assignedTo && assignedTo._id) {
            maintenanceData.assignedTo = {
                _id: assignedTo._id,
                name: assignedTo.name,
                surname: assignedTo.surname,
                role: assignedTo.role
            };
        }

        const maintenance = new Maintenance(maintenanceData);
        const savedMaintenance = await maintenance.save();

        // Populate requestedBy for the response
        await savedMaintenance.populate('requestedBy', 'firstName lastName email role');
        res.status(201).json(savedMaintenance);
    } catch (error) {
        res.status(400).json({ message: error.message });
    }
};

// Update maintenance request
exports.updateMaintenance = async (req, res) => {
    try {
        const { financeStatus, amount, paymentMethod, paymentIcon } = req.body;
        
        // Check if financeStatus is being updated to 'approved'
        const maintenance = await Maintenance.findById(req.params.id);
        if (!maintenance) {
            return res.status(404).json({ message: 'Maintenance request not found' });
        }

        // If financeStatus is being set to 'approved' and amount is provided, create an expense
        if (financeStatus === 'approved' && amount && amount > 0) {
            try {
                // Generate unique expense ID
                const expenseId = await generateUniqueId('EXP');

                // Create expense data
                const expenseData = {
                    expenseId,
                    residence: maintenance.residence,
                    category: 'Maintenance',
                    amount: parseFloat(amount),
                    description: `Maintenance: ${maintenance.issue} - ${maintenance.description}`,
                    expenseDate: new Date(),
                    paymentStatus: 'Pending',
                    createdBy: req.user._id,
                    period: 'monthly',
                    paymentMethod: paymentMethod || 'Bank Transfer',
                    maintenanceRequestId: maintenance._id
                };

                // Create the expense
                const newExpense = new Expense(expenseData);
                await newExpense.save();

                console.log(`Expense created for maintenance request ${maintenance._id}: ${expenseId}`);
            } catch (expenseError) {
                console.error('Error creating expense for maintenance:', expenseError);
                // Continue with maintenance update even if expense creation fails
            }
        }

        // Update the maintenance request
        const updatedMaintenance = await Maintenance.findByIdAndUpdate(
            req.params.id,
            req.body,
            { new: true, runValidators: true }
        );

        res.status(200).json(updatedMaintenance);
    } catch (error) {
        console.error('Error updating maintenance:', error);
        res.status(400).json({ message: error.message });
    }
};

// Delete maintenance request
exports.deleteMaintenance = async (req, res) => {
    try {
        const maintenance = await Maintenance.findByIdAndDelete(req.params.id);
        if (!maintenance) {
            return res.status(404).json({ message: 'Maintenance request not found' });
        }
        res.status(200).json({ message: 'Maintenance request deleted successfully' });
    } catch (error) {
        res.status(500).json({ message: error.message });
    }
};

// Get maintenance requests by status
exports.getMaintenanceByStatus = async (req, res) => {
    try {
        const maintenance = await Maintenance.find({ status: req.params.status })
            .sort({ dateAssigned: -1 })
<<<<<<< HEAD
            .populate('student', 'firstName lastName email');
=======
            .populate('requestedBy', 'firstName lastName email role')
            .populate('student', 'firstName lastName email role');
>>>>>>> 3c0ebf4c
        res.status(200).json(maintenance);
    } catch (error) {
        res.status(500).json({ message: error.message });
    }
};

// Get maintenance requests by room
exports.getMaintenanceByRoom = async (req, res) => {
    try {
        const maintenance = await Maintenance.find({ room: req.params.room })
            .sort({ dateAssigned: -1 })
<<<<<<< HEAD
            .populate('student', 'firstName lastName email');
=======
            .populate('requestedBy', 'firstName lastName email role')
            .populate('student', 'firstName lastName email role');
>>>>>>> 3c0ebf4c
        res.status(200).json(maintenance);
    } catch (error) {
        res.status(500).json({ message: error.message });
    }
};

// Get maintenance requests by priority
exports.getMaintenanceByPriority = async (req, res) => {
    try {
        const maintenance = await Maintenance.find({ priority: req.params.priority })
            .sort({ dateAssigned: -1 })
<<<<<<< HEAD
            .populate('student', 'firstName lastName email');
=======
            .populate('requestedBy', 'firstName lastName email role')
            .populate('student', 'firstName lastName email role');
>>>>>>> 3c0ebf4c
        res.status(200).json(maintenance);
    } catch (error) {
        res.status(500).json({ message: error.message });
    }
};

// Add update to request history
exports.addRequestHistory = async (req, res) => {
    try {
        const maintenance = await Maintenance.findById(req.params.id);
        if (!maintenance) {
            return res.status(404).json({ message: 'Maintenance request not found' });
        }
        
        maintenance.requestHistory.push({
            date: new Date(),
            action: req.body.action,
            user: req.body.user
        });
        
        const updatedMaintenance = await maintenance.save();
        res.status(200).json(updatedMaintenance);
    } catch (error) {
        res.status(400).json({ message: error.message });
    }
}; <|MERGE_RESOLUTION|>--- conflicted
+++ resolved
@@ -5,15 +5,10 @@
 // Get all maintenance requests
 exports.getAllMaintenance = async (req, res) => {
     try {
-<<<<<<< HEAD
         const maintenance = await Maintenance.find()
             .sort({ dateAssigned: -1 })
-            .populate('student', 'firstName lastName email');
-=======
-        const maintenance = await Maintenance.find().sort({ dateAssigned: -1 })
-            .populate('requestedBy', 'firstName lastName email role')
-            .populate('student', 'firstName lastName email role');
->>>>>>> 3c0ebf4c
+            .populate('requestedBy', 'firstName lastName email role')
+            .populate('student', 'firstName lastName email');
         res.status(200).json(maintenance);
     } catch (error) {
         res.status(500).json({ message: error.message });
@@ -24,12 +19,8 @@
 exports.getMaintenanceById = async (req, res) => {
     try {
         const maintenance = await Maintenance.findById(req.params.id)
-<<<<<<< HEAD
-            .populate('student', 'firstName lastName email');
-=======
-            .populate('requestedBy', 'firstName lastName email role')
-            .populate('student', 'firstName lastName email role');
->>>>>>> 3c0ebf4c
+            .populate('requestedBy', 'firstName lastName email role')
+            .populate('student', 'firstName lastName email');
         if (!maintenance) {
             return res.status(404).json({ message: 'Maintenance request not found' });
         }
@@ -203,12 +194,8 @@
     try {
         const maintenance = await Maintenance.find({ status: req.params.status })
             .sort({ dateAssigned: -1 })
-<<<<<<< HEAD
-            .populate('student', 'firstName lastName email');
-=======
-            .populate('requestedBy', 'firstName lastName email role')
-            .populate('student', 'firstName lastName email role');
->>>>>>> 3c0ebf4c
+            .populate('requestedBy', 'firstName lastName email role')
+            .populate('student', 'firstName lastName email');
         res.status(200).json(maintenance);
     } catch (error) {
         res.status(500).json({ message: error.message });
@@ -220,12 +207,8 @@
     try {
         const maintenance = await Maintenance.find({ room: req.params.room })
             .sort({ dateAssigned: -1 })
-<<<<<<< HEAD
-            .populate('student', 'firstName lastName email');
-=======
-            .populate('requestedBy', 'firstName lastName email role')
-            .populate('student', 'firstName lastName email role');
->>>>>>> 3c0ebf4c
+            .populate('requestedBy', 'firstName lastName email role')
+            .populate('student', 'firstName lastName email');
         res.status(200).json(maintenance);
     } catch (error) {
         res.status(500).json({ message: error.message });
@@ -237,12 +220,8 @@
     try {
         const maintenance = await Maintenance.find({ priority: req.params.priority })
             .sort({ dateAssigned: -1 })
-<<<<<<< HEAD
-            .populate('student', 'firstName lastName email');
-=======
-            .populate('requestedBy', 'firstName lastName email role')
-            .populate('student', 'firstName lastName email role');
->>>>>>> 3c0ebf4c
+            .populate('requestedBy', 'firstName lastName email role')
+            .populate('student', 'firstName lastName email');
         res.status(200).json(maintenance);
     } catch (error) {
         res.status(500).json({ message: error.message });
